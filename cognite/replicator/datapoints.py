#!/usr/bin/env python3

"""
This script serves the purpose of replicating new datapoints from a source tenant to a destination tenant that holds corresponding time series.

REQUIREMENTS: SAME external_id IN SRC AND DST TENANT, client_src, client_dst, SOURCE_API_KEY, DESTINATION_API_KEY
OPTIONAL: keep_asset_connection (DEFAULT=True), change limit

"""
import logging
import multiprocessing as mp
import time
from datetime import datetime, timedelta
from typing import Dict, List, Tuple, Union

from cognite.client import CogniteClient
from cognite.client.data_classes import Asset, TimeSeries


def retrieve_insert(
    thread_id: int,
    src_ext_id_list_parts: List[str],
    dst_ext_id_list: List[str],
    client_src: CogniteClient,
    client_dst: CogniteClient,
    dp_limit: int,
):

    for src_ext_id in src_ext_id_list_parts:
        if src_ext_id in dst_ext_id_list:
            # SOURCE
            latest_src_dp = client_src.datapoints.retrieve_latest(external_id=src_ext_id)
            if not latest_src_dp:
                logging.info(
                    f"Thread {thread_id}: No datapoints found in source -- skipping time series associated with: {src_ext_id}"
                )
                continue

            logging.debug(
                f"Thread {thread_id}: Latest timestamp source with ext_id {src_ext_id}: {latest_src_dp[0].timestamp}"
            )
            latest_src_time = latest_src_dp[0].timestamp

            # DESTINATION
            latest_destination_dp = client_dst.datapoints.retrieve_latest(external_id=src_ext_id)
            if not latest_destination_dp:
                latest_dst_time = 0
                logging.info(
                    f"Thread {thread_id}: No datapoints in destination, starting copying from time(epoch): {latest_dst_time}"
                )
            elif latest_destination_dp:
                latest_dst_time = latest_destination_dp[0].timestamp

            # Retrieve and insert missing datapoints
            logging.info(f"Thread {thread_id} is retrieving datapoints between {latest_dst_time} and {latest_src_time}")

<<<<<<< HEAD
            datapoints = client_src.datapoints.retrieve(
                external_id=src_ext_id, start=latest_dst_time, end=latest_src_time, limit=dp_limit
            )
            logging.info(f"Thread {thread_id}: Number of datapoints: {len(datapoints)}")
=======
            datapoints = client_src.datapoints.retrieve(external_id=src_ext_id, start=latest_dst_time, end="now")
            logging.info(f"Number of datapoints: {len(datapoints)}")
>>>>>>> 7c6dc9b7
            new_objects = [(o.timestamp, o.value) for o in datapoints]
            client_dst.datapoints.insert(new_objects, external_id=src_ext_id)
            # Update latest datapoint in destination for initializing next replication
            latest_destination_dp = client_dst.datapoints.retrieve_latest(external_id=src_ext_id)


def replicate(client_src, client_dst, keep_asset_connection=True, num_threads=10, limit=100000):

    logging.info(f"Asset_connection is set to :{str(keep_asset_connection)}")
    ts_src = client_src.time_series.list(limit=None)
    logging.info(f"Number of time series in source: {len(ts_src)}")
    ts_dst = client_dst.time_series.list(limit=None)
    logging.info(f"Number of time series in destination: {len(ts_dst)}")

    src_ext_id_list = [ts_id.external_id for ts_id in ts_src]
    logging.debug(f"{src_ext_id_list}")
    dst_ext_id_list = [ts_id.external_id for ts_id in ts_dst]
    logging.debug(f"List of external id's in destination: {dst_ext_id_list}")
    step = len(ts_src) // num_threads

    jobs = []
    for thread_id in range(num_threads):
        parts = src_ext_id_list[thread_id * step : (thread_id + 1) * step]
        p = mp.Process(target=retrieve_insert, args=(thread_id, parts, dst_ext_id_list, client_src, client_dst, limit))
        jobs.append(p)
        p.start()
    for p in jobs:
        p.join()
<|MERGE_RESOLUTION|>--- conflicted
+++ resolved
@@ -1,93 +1,88 @@
-#!/usr/bin/env python3
-
-"""
-This script serves the purpose of replicating new datapoints from a source tenant to a destination tenant that holds corresponding time series.
-
-REQUIREMENTS: SAME external_id IN SRC AND DST TENANT, client_src, client_dst, SOURCE_API_KEY, DESTINATION_API_KEY
-OPTIONAL: keep_asset_connection (DEFAULT=True), change limit
-
-"""
-import logging
-import multiprocessing as mp
-import time
-from datetime import datetime, timedelta
-from typing import Dict, List, Tuple, Union
-
-from cognite.client import CogniteClient
-from cognite.client.data_classes import Asset, TimeSeries
-
-
-def retrieve_insert(
-    thread_id: int,
-    src_ext_id_list_parts: List[str],
-    dst_ext_id_list: List[str],
-    client_src: CogniteClient,
-    client_dst: CogniteClient,
-    dp_limit: int,
-):
-
-    for src_ext_id in src_ext_id_list_parts:
-        if src_ext_id in dst_ext_id_list:
-            # SOURCE
-            latest_src_dp = client_src.datapoints.retrieve_latest(external_id=src_ext_id)
-            if not latest_src_dp:
-                logging.info(
-                    f"Thread {thread_id}: No datapoints found in source -- skipping time series associated with: {src_ext_id}"
-                )
-                continue
-
-            logging.debug(
-                f"Thread {thread_id}: Latest timestamp source with ext_id {src_ext_id}: {latest_src_dp[0].timestamp}"
-            )
-            latest_src_time = latest_src_dp[0].timestamp
-
-            # DESTINATION
-            latest_destination_dp = client_dst.datapoints.retrieve_latest(external_id=src_ext_id)
-            if not latest_destination_dp:
-                latest_dst_time = 0
-                logging.info(
-                    f"Thread {thread_id}: No datapoints in destination, starting copying from time(epoch): {latest_dst_time}"
-                )
-            elif latest_destination_dp:
-                latest_dst_time = latest_destination_dp[0].timestamp
-
-            # Retrieve and insert missing datapoints
-            logging.info(f"Thread {thread_id} is retrieving datapoints between {latest_dst_time} and {latest_src_time}")
-
-<<<<<<< HEAD
-            datapoints = client_src.datapoints.retrieve(
-                external_id=src_ext_id, start=latest_dst_time, end=latest_src_time, limit=dp_limit
-            )
-            logging.info(f"Thread {thread_id}: Number of datapoints: {len(datapoints)}")
-=======
-            datapoints = client_src.datapoints.retrieve(external_id=src_ext_id, start=latest_dst_time, end="now")
-            logging.info(f"Number of datapoints: {len(datapoints)}")
->>>>>>> 7c6dc9b7
-            new_objects = [(o.timestamp, o.value) for o in datapoints]
-            client_dst.datapoints.insert(new_objects, external_id=src_ext_id)
-            # Update latest datapoint in destination for initializing next replication
-            latest_destination_dp = client_dst.datapoints.retrieve_latest(external_id=src_ext_id)
-
-
-def replicate(client_src, client_dst, keep_asset_connection=True, num_threads=10, limit=100000):
-
-    logging.info(f"Asset_connection is set to :{str(keep_asset_connection)}")
-    ts_src = client_src.time_series.list(limit=None)
-    logging.info(f"Number of time series in source: {len(ts_src)}")
-    ts_dst = client_dst.time_series.list(limit=None)
-    logging.info(f"Number of time series in destination: {len(ts_dst)}")
-
-    src_ext_id_list = [ts_id.external_id for ts_id in ts_src]
-    logging.debug(f"{src_ext_id_list}")
-    dst_ext_id_list = [ts_id.external_id for ts_id in ts_dst]
-    logging.debug(f"List of external id's in destination: {dst_ext_id_list}")
-    step = len(ts_src) // num_threads
-
-    jobs = []
-    for thread_id in range(num_threads):
-        parts = src_ext_id_list[thread_id * step : (thread_id + 1) * step]
-        p = mp.Process(target=retrieve_insert, args=(thread_id, parts, dst_ext_id_list, client_src, client_dst, limit))
-        jobs.append(p)
-        p.start()
-    for p in jobs:
-        p.join()
+#!/usr/bin/env python3
+
+"""
+This script serves the purpose of replicating new datapoints from a source tenant to a destination tenant that holds corresponding time series.
+
+REQUIREMENTS: SAME external_id IN SRC AND DST TENANT, client_src, client_dst, SOURCE_API_KEY, DESTINATION_API_KEY
+OPTIONAL: keep_asset_connection (DEFAULT=True), change limit
+
+"""
+import logging
+import multiprocessing as mp
+import time
+from datetime import datetime, timedelta
+from typing import Dict, List, Tuple, Union
+
+from cognite.client import CogniteClient
+from cognite.client.data_classes import Asset, TimeSeries
+
+
+def retrieve_insert(
+    thread_id: int,
+    src_ext_id_list_parts: List[str],
+    dst_ext_id_list: List[str],
+    client_src: CogniteClient,
+    client_dst: CogniteClient,
+    dp_limit: int,
+):
+
+    for src_ext_id in src_ext_id_list_parts:
+        if src_ext_id in dst_ext_id_list:
+            # SOURCE
+            latest_src_dp = client_src.datapoints.retrieve_latest(external_id=src_ext_id)
+            if not latest_src_dp:
+                logging.info(
+                    f"Thread {thread_id}: No datapoints found in source -- skipping time series associated with: {src_ext_id}"
+                )
+                continue
+
+            logging.debug(
+                f"Thread {thread_id}: Latest timestamp source with ext_id {src_ext_id}: {latest_src_dp[0].timestamp}"
+            )
+            latest_src_time = latest_src_dp[0].timestamp
+
+            # DESTINATION
+            latest_destination_dp = client_dst.datapoints.retrieve_latest(external_id=src_ext_id)
+            if not latest_destination_dp:
+                latest_dst_time = 0
+                logging.info(
+                    f"Thread {thread_id}: No datapoints in destination, starting copying from time(epoch): {latest_dst_time}"
+                )
+            elif latest_destination_dp:
+                latest_dst_time = latest_destination_dp[0].timestamp
+
+            # Retrieve and insert missing datapoints
+            logging.info(f"Thread {thread_id} is retrieving datapoints between {latest_dst_time} and {latest_src_time}")
+
+            datapoints = client_src.datapoints.retrieve(
+                external_id=src_ext_id, start=latest_dst_time, end=latest_src_time, limit=dp_limit
+            )
+            logging.info(f"Thread {thread_id}: Number of datapoints: {len(datapoints)}")
+            new_objects = [(o.timestamp, o.value) for o in datapoints]
+            client_dst.datapoints.insert(new_objects, external_id=src_ext_id)
+            # Update latest datapoint in destination for initializing next replication
+            latest_destination_dp = client_dst.datapoints.retrieve_latest(external_id=src_ext_id)
+
+
+def replicate(client_src, client_dst, keep_asset_connection=True, num_threads=10, limit=100000):
+
+    logging.info(f"Asset_connection is set to :{str(keep_asset_connection)}")
+    ts_src = client_src.time_series.list(limit=None)
+    logging.info(f"Number of time series in source: {len(ts_src)}")
+    ts_dst = client_dst.time_series.list(limit=None)
+    logging.info(f"Number of time series in destination: {len(ts_dst)}")
+
+    src_ext_id_list = [ts_id.external_id for ts_id in ts_src]
+    logging.debug(f"{src_ext_id_list}")
+    dst_ext_id_list = [ts_id.external_id for ts_id in ts_dst]
+    logging.debug(f"List of external id's in destination: {dst_ext_id_list}")
+    step = len(ts_src) // num_threads
+
+    jobs = []
+    for thread_id in range(num_threads):
+        parts = src_ext_id_list[thread_id * step : (thread_id + 1) * step]
+        p = mp.Process(target=retrieve_insert, args=(thread_id, parts, dst_ext_id_list, client_src, client_dst, limit))
+        jobs.append(p)
+        p.start()
+    for p in jobs:
+        p.join()