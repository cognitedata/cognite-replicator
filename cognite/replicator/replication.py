import logging
import threading
import queue
from typing import Any, Callable, Dict, List, Optional, Tuple, Union

import requests

from cognite.client import CogniteClient
from cognite.client.data_classes import Event, FileMetadata, Sequence, TimeSeries
from cognite.client.data_classes.assets import Asset
from cognite.client.data_classes.raw import Row


def make_id_object_map(
    objects: List[Union[Asset, Event, FileMetadata, Sequence, TimeSeries]]
) -> Dict[int, Union[Asset, Event, FileMetadata, Sequence, TimeSeries]]:
    """
    Makes a dictionary with the source object id as the key and the object as the value for objects
    that have been replicated.

    Args:
        objects: A list of objects that are from the replication destination.

    Returns:
        A dictionary of source object id to destination object for objects that have been replicated.
    """
    return {
        int(obj.metadata["_replicatedInternalId"]): obj
        for obj in objects
        if obj.metadata and obj.metadata.get("_replicatedInternalId")
    }


def filter_objects(
    objects: Union[List[Event], List[FileMetadata], List[Sequence], List[TimeSeries]],
    src_dst_ids_assets: Dict[int, int],
    skip_unlinkable: bool = False,
    skip_nonasset: bool = False,
    filter_fn: Optional[Callable[[Union[Event, FileMetadata, Sequence, TimeSeries]], bool]] = None,
) -> Union[List[Event], List[FileMetadata], List[Sequence], List[TimeSeries]]:
    """Filters out objects based on their assets and optionally custom filter logic

    Args:
        objects: A list of all the objects to filter.
        src_dst_ids_assets: A dictionary of all the mappings of source asset id to destination asset id.
        skip_unlinkable: If True, excludes objects whose assets haven't been replicated in the destination
        skip_nonasset: If True, excludes objects without any associated assets
        filter_fn: If specified, is used to filter the objects in addition to the existing asset filters.

    Returns:
        A list of objects that meet the criteria.
    """
    filtered_objs = []

    def has_assets(obj):
        is_multi_asset = hasattr(obj, "asset_ids")
        return (is_multi_asset and getattr(obj, "asset_ids", None) is not None) or (
            not is_multi_asset and getattr(obj, "asset_id", None) is not None
        )

    for object in objects:
        if filter_fn is not None and not filter_fn(object):
            continue

        if skip_nonasset and not has_assets(object):
            continue

        if skip_unlinkable and has_assets(object):
            linkable = False
            asset_id_list = getattr(object, "asset_ids", [getattr(object, "asset_id", -1)])
            for asset_id in asset_id_list:
                if asset_id in src_dst_ids_assets:
                    linkable = True
                    break

            if not linkable:
                continue
        filtered_objs.append(object)

    return filtered_objs


def existing_mapping(*objects: List[Asset], ids: Dict[int, int] = None) -> Dict[int, int]:
    """
    Updates a dictionary with all the source id to destination id pairs for the objects that have been replicated.

    Args:
        *objects: A list of objects to make a mapping of.
        ids: A dictionary of all the mappings of source object id to destination object id.

    Returns:
        The updated dictionary with the ids from new objects that have been replicated.
    """
    if not ids:
        ids = {}

    for obj in objects:
        if obj.metadata and obj.metadata.get("_replicatedInternalId"):
            ids[int(obj.metadata["_replicatedInternalId"])] = obj.id

    return ids


def get_asset_ids(ids: List[int], src_dst_ids_assets: Dict[int, int]) -> Union[List[int], None]:
    """
    Create the list of destination asset ids from the list of source asset ids.

    Args:
        ids: A list of the source asset ids from the source object.
        src_dst_ids_assets: A dictionary of all the mappings of source asset id to destination asset id.

    Returns:
        A list of the destination asset ids for the destination object.
    """
    if ids is None:
        return None

    return [src_dst_ids_assets[src_asset_id] for src_asset_id in ids if src_asset_id in src_dst_ids_assets]


def new_metadata(
    obj: Union[Asset, Event, FileMetadata, Sequence, TimeSeries], project_src: str, replicated_runtime: int
) -> Dict[str, Union[int, str]]:
    """
    Copies the objects metadata and adds three new fields to it providing information about the objects replication.

    Fields Created
        - **_replicatedSource**: The name of the project this object is replicated from.
        - **_replicatedTime**: The timestamp of when the object was replicated, all objects created/updated in the same
          execution will have the same timestamp.
        - **_replicatedInternalId**: The internal id of the source object that the destination object
          is being replicated from.

    Args:
        obj: The source object that is being replicated to the destination.
        project_src: The name of the project the object is being replicated from.
        replicated_runtime: The timestamp to be used in the new replicated metadata.

    Returns:
        The metadata dictionary for the replicated destination object based on the source object.

    """
    metadata: Dict[str, Any] = dict(obj.metadata if obj.metadata else {})
    metadata["_replicatedSource"] = project_src
    metadata["_replicatedTime"] = replicated_runtime
    metadata["_replicatedInternalId"] = obj.id
    return metadata


def make_objects_batch(
    src_objects: List[Union[Asset, Event, FileMetadata, Sequence, TimeSeries]],
    src_id_dst_map: Dict[int, Union[Asset, Event, FileMetadata, Sequence, TimeSeries]],
    src_dst_ids_assets: Dict[int, int],
    create,
    update,
    project_src: str,
    replicated_runtime: int,
    depth: Optional[int] = None,
    src_filter: Optional[List[Union[Event, FileMetadata, TimeSeries]]] = None,
) -> Tuple[
    List[Union[Asset, Event, FileMetadata, Sequence, TimeSeries]],
    List[Union[Asset, Event, FileMetadata, Sequence, TimeSeries]],
    List[Union[Asset, Event, FileMetadata, Sequence, TimeSeries]],
]:
    """
    Create a batch of new objects from a list of source objects or update existing destination objects to their
    corresponding source object.

    Args:
        src_objects: A list of objects to be replicated from a source.
        src_id_dst_map: A dictionary of source object ids to the matching destination object.
        src_dst_ids_assets: A dictionary of all the mappings of source asset id to destination asset id.
        create: The function to be used in order to create all the objects in CDF.
        update: The function to be used in order to update the existing objects in CDF.
        project_src: The name of the project the object is being replicated from.
        replicated_runtime: The timestamp to be used in the new replicated metadata.
        depth: The depth of the asset within the asset hierarchy, only used for making assets.
        src_filter: List of event/timeseries/files in the destination.
                    Will be used for comparison if current event/timeseries/files where not copied by the replicator.
    Returns:
        create_objects: A list of all the new objects to be posted to CDF.
        update_objects: A list of all the updated objects to be updated in CDF.
        unchanged_objects: A list of all the objects that don't need to be updated.
    """

    create_objects = []
    update_objects = []
    unchanged_objects = []

    kwargs = {"depth": depth} if depth is not None else {}  # Only used on assets

    # make a set of external ids to loop through
    if src_filter:
        src_filter_ext_id_set = {src_f.external_id for src_f in src_filter}
    else:
        src_filter_ext_id_set = set()

    for src_obj in src_objects:
        dst_obj = src_id_dst_map.get(src_obj.id)
        if dst_obj:
            if not src_obj.last_updated_time or src_obj.last_updated_time > int(dst_obj.metadata["_replicatedTime"]):
                dst_obj = update(src_obj, dst_obj, src_dst_ids_assets, project_src, replicated_runtime, **kwargs)
                update_objects.append(dst_obj)
            else:
                unchanged_objects.append(dst_obj)
        elif src_filter:
            if src_obj.external_id in src_filter_ext_id_set:
                unchanged_objects.append(src_obj)
            else:
                new_asset = create(src_obj, src_dst_ids_assets, project_src, replicated_runtime, **kwargs)
                create_objects.append(new_asset)
        else:
            new_asset = create(src_obj, src_dst_ids_assets, project_src, replicated_runtime, **kwargs)
            create_objects.append(new_asset)

    return create_objects, update_objects, unchanged_objects


def retry(
    function, objects: List[Union[Asset, Event, FileMetadata, Row, Sequence, TimeSeries]], **kwargs
) -> List[Union[Asset, Event, Sequence, TimeSeries]]:
    """
    Attempt to either create/update the objects, if it fails retry creating/updating the objects. This will retry up
    to three times.

    Args:
        function: The function that will be applied to objects, either creating_objects or updating_objects.
        objects: A list of all the new objects or updated objects.

    Returns:
        A list of all the objects that were created or updated in CDF.

    """
    ret: List[Union[Asset, Event, FileMetadata, Row, Sequence, TimeSeries]] = []
    if objects:
        tries = 3
        for i in range(tries):
            logging.info("Current try: %d" % i)
            try:
                ret = function(objects, **kwargs)
                break
            except requests.exceptions.ReadTimeout as e:
                logging.warning(f"Retrying due to {e}")

    return ret


def thread(
    num_threads: int,
    batch_size: int,
    copy,
    src_objects: List[Union[Event, FileMetadata, TimeSeries]],
    src_id_dst_obj: Dict[int, Union[Event, FileMetadata, TimeSeries]],
    src_dst_ids_assets: Dict[int, int],
    project_src: str,
    replicated_runtime: int,
    client: CogniteClient,
    src_filter: Optional[List[Union[Event, FileMetadata, TimeSeries]]] = None,
):
    """
    Split up objects to replicate them in batches and thread each batch.

    Args:
        num_threads: The number of threads to be used.
        copy: The function used to copy objects.
        src_objects: A list of all the objects in the source to be replicated.
        src_id_dst_obj: A dictionary of source object id to destination object.
        src_dst_ids_assets: A dictionary of all the mappings of source asset id to destination asset id.
        project_src: The name of the project the object is being replicated from.
        replicated_runtime: The timestamp to be used in the new replicated metadata.
        client: The Cognite Client for the destination project.
        src_filter: List of event/timeseries/files in the destination.
                    Will be used for comparison if current event/timeseries/files where not copied by the replicator.

    """
    jobs = queue.Queue()
    threads = []

    i = 0
    while i < len(src_objects):
        remaining = len(src_objects) - i
        if remaining >= batch_size:
            jobs.put([i, i + batch_size])
        else:
            jobs.put([i, i + remaining])
        i += batch_size

    # chunk_size = len(src_objects) // num_threads
    # logging.info(f"Thread chunk size: {chunk_size}")
    # remainder = len(src_objects) % num_threads
    # logging.info(f"Thread remainder size: {remainder}\n")

    for t in range(num_threads):
<<<<<<< HEAD
        cs = chunk_size + int(t < remainder)
        if dst_ts is None:
            threads.append(
                threading.Thread(
                    target=copy,
                    args=(
                        src_objects[i: i + cs],
                        src_id_dst_obj,
                        src_dst_ids_assets,
                        project_src,
                        replicated_runtime,
                        client
                    ),
                )
            )
        else:
            threads.append(
                threading.Thread(
                    target=copy,
                    args=(
                        src_objects[i : i + cs],
                        src_id_dst_obj,
                        src_dst_ids_assets,
                        project_src,
                        replicated_runtime,
                        client,
                        dst_ts,
                    ),
                )
            )
        i += cs

    assert i == len(src_objects)
=======
        threads.append(
            threading.Thread(
                target=copy,
                args=(
                    src_objects,
                    src_id_dst_obj,
                    src_dst_ids_assets,
                    project_src,
                    replicated_runtime,
                    client,
                    src_filter,
                    jobs,
                ),
            )
        )
>>>>>>> eb79ac00

    for count, t in enumerate(threads, start=1):
        t.start()
        logging.info(f"Started thread: {count}")

    for count, t in enumerate(threads, start=1):
        t.join()
        logging.info(f"Joined thread: {count}")


def remove_replication_metadata(objects: Union[List[Asset], List[Event], List[TimeSeries]]):
    """Removes the replication metadata from the passed resource list, so that the resources will look original.
    See also clear_replication_metadata.

    Parameters:
        objects: The list of objects to strip replication metadata away from
    """
    for obj in objects:
        if obj.metadata:
            obj.metadata.pop("_replicatedInternalId", None)
            obj.metadata.pop("_replicatedSource", None)
            obj.metadata.pop("_replicatedTime", None)


def clear_replication_metadata(client: CogniteClient):
    """Removes the replication metadata from all resources, so that the replicated tenant will look like an original.
    Sample use-case: clean up a demo-tenant so that extra data is not present.

    Caution: After clearing replication metadata, the delete_replicated_if_not_in_src option will delete everything.

    Parameters:
        client: The client to strip replication metadata away from
    """

    logging.info("Starting to clear replication metadata...")
    events_dst = client.events.list(limit=None)
    ts_dst = client.time_series.list(limit=None)
    assets_dst = client.assets.list(limit=None)
    client.events.update(events_dst)
    client.time_series.update(ts_dst)
    client.assets.update(assets_dst)
    logging.info("Replication metadata cleared!")


def find_objects_to_delete_not_replicated_in_dst(
    dst_objects: List[Union[Asset, Event, FileMetadata, TimeSeries]]
) -> List[int]:
    """
    Deleting all the assets in the destination that do not have the "_replicatedSource" in metadata, which
    means that is was not copied from the source, but created in the destination.

    Parameters:
        dst_objects: The list of objects from the dst destination.
    """
    obj_ids_to_remove = []
    for obj in dst_objects:
        if not obj.metadata or not obj.metadata.get("_replicatedSource"):
            obj_ids_to_remove.append(obj.id)
    return obj_ids_to_remove


def find_objects_to_delete_if_not_in_src(
    src_objects: List[Union[Asset, Event, FileMetadata, Sequence, TimeSeries]],
    dst_objects: List[Union[Asset, Event, FileMetadata, Sequence, TimeSeries]],
) -> List[int]:
    """
    Compare the destination and source assets and delete the ones that are no longer in the source.

    Parameters:
        src_objects: The list of objects from the src destination.
        dst_objects: The list of objects from the dst destination.
    """

    src_obj_ids = {obj.id for obj in src_objects}

    obj_ids_to_remove = []
    for obj in dst_objects:
        if obj.metadata and obj.metadata.get("_replicatedInternalId"):
            if int(obj.metadata["_replicatedInternalId"]) not in src_obj_ids:
                obj_ids_to_remove.append(obj.id)
    return obj_ids_to_remove


def map_ids_from_external_ids(src_asset_map: Dict[str, Asset], dst_assets: List[Asset]):
    """
    Alternative to the existing_mapping for the cases when src and dst have the same assets
    but dst assets don't have replication metadata

    Parameters:
        src_asset_map: a dict which maps external id to the asset object
        dst_assets: a list of assets in the destination
    """
    ids = {}

    for dst in dst_assets:
        ids[src_asset_map[dst.external_id].id] = dst.id

    return ids


def make_external_id_obj_map(assets: List[Union[Asset, Sequence]]):
    """
    Creates a map of external_id to asset from a list of assets

    Parameters:
        assets: a list of assets from which a map will be created
    """
    asset_map = {}
    for asset in assets:
        asset_map[asset.external_id] = asset

    return asset_map
<|MERGE_RESOLUTION|>--- conflicted
+++ resolved
@@ -291,41 +291,6 @@
     # logging.info(f"Thread remainder size: {remainder}\n")
 
     for t in range(num_threads):
-<<<<<<< HEAD
-        cs = chunk_size + int(t < remainder)
-        if dst_ts is None:
-            threads.append(
-                threading.Thread(
-                    target=copy,
-                    args=(
-                        src_objects[i: i + cs],
-                        src_id_dst_obj,
-                        src_dst_ids_assets,
-                        project_src,
-                        replicated_runtime,
-                        client
-                    ),
-                )
-            )
-        else:
-            threads.append(
-                threading.Thread(
-                    target=copy,
-                    args=(
-                        src_objects[i : i + cs],
-                        src_id_dst_obj,
-                        src_dst_ids_assets,
-                        project_src,
-                        replicated_runtime,
-                        client,
-                        dst_ts,
-                    ),
-                )
-            )
-        i += cs
-
-    assert i == len(src_objects)
-=======
         threads.append(
             threading.Thread(
                 target=copy,
@@ -341,7 +306,6 @@
                 ),
             )
         )
->>>>>>> eb79ac00
 
     for count, t in enumerate(threads, start=1):
         t.start()
