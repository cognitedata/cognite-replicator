--- conflicted
+++ resolved
@@ -19,12 +19,10 @@
 
 ## [Unreleased]
 
-<<<<<<< HEAD
 ## [0.7.2] - 2019-11-15
-=======
+
 ## Added
 - Provide config file path with env var COGNITE_CONFIG_FILE
->>>>>>> cdcaddd1
 
 ### Changed
 - Use version for tag on images published to docker hub
