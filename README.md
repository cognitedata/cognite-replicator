--- conflicted
+++ resolved
@@ -33,15 +33,13 @@
 python -m cognite.replicator
 ```
 
-<<<<<<< HEAD
 Build and run it as a docker container:
 ```bash
 docker build -t cognite-replicator .
 docker run -it cognite-replicator
 ```
-=======
-For Databricks you can install it on a cluster. First, click on **Libraries** and **Install New**.  Choose your library type to be **PyPI**, and enter **cognite-replicator** as Package. Let the new library install and you are ready to replicate!
->>>>>>> de0c059e
+
+For *Databricks* you can install it on a cluster. First, click on **Libraries** and **Install New**.  Choose your library type to be **PyPI**, and enter **cognite-replicator** as Package. Let the new library install and you are ready to replicate!
 
 
 ## Usage
