--- conflicted
+++ resolved
@@ -26,13 +26,9 @@
 ```
 
 ## Installation
-<<<<<<< HEAD
-The replicator is currently distribuated as Python wheels, but it can also be executed as a standalone script.
-=======
 The replicator is available on PyPI, and can also be executed as a standalone script.
 
 In your Databricks cluster, click on **Libraries** and **Install New**.  Choose your library type to be **PyPI**, and enter **cognite-replicator** as Package. Let the new library install and you are ready to replicate!
->>>>>>> 558c48aa
 
 Or, via command line:
 ```bash
@@ -46,11 +42,7 @@
 import os
 
 from cognite.client import CogniteClient
-<<<<<<< HEAD
-from cognite.replicator import assets, events, time_series
-=======
 from cognite.replicator import assets, events, time_series, datapoints
->>>>>>> 558c48aa
 
 SRC_API_KEY = os.environ.get("COGNITE_SOURCE_API_KEY")
 DST_API_KEY = os.environ.get("COGNITE_DESTINATION_API_KEY")
@@ -62,22 +54,8 @@
 
 CLIENT_SRC = CogniteClient(api_key=SRC_API_KEY, project=PROJECT_SRC, client_name=CLIENT_NAME)
 CLIENT_DST = CogniteClient(api_key=DST_API_KEY, project=PROJECT_DST, client_name=CLIENT_NAME, timeout=90)
-<<<<<<< HEAD
-```
-
-### Replicate Assets
-```python
 
 assets.replicate(CLIENT_SRC, CLIENT_DST)
-```
-
-### Replicate Events
-```python
-
-=======
-
-assets.replicate(CLIENT_SRC, CLIENT_DST)
->>>>>>> 558c48aa
 events.replicate(CLIENT_SRC, CLIENT_DST, BATCH_SIZE, NUM_THREADS)
 time_series.replicate(CLIENT_SRC, CLIENT_DST, BATCH_SIZE, NUM_THREADS)
 datapoints.replicate(CLIENT_SRC, CLIENT_DST)
@@ -85,10 +63,7 @@
 
 ### Run it from databricks notebook
 ```python
-<<<<<<< HEAD
-=======
 import logging
->>>>>>> 558c48aa
 
 from cognite.client import CogniteClient
 from cognite.replicator import assets, configure_databricks_logger
