import time

from cognite.client import CogniteClient
from cognite.client.data_classes.assets import Asset
from cognite.client.testing import monkeypatch_cognite_client
<<<<<<< HEAD
from cognite.replicator.assets import build_asset_create, build_asset_update, create_hierarchy, find_children
=======
from cognite.replicator.assets import (
    build_asset_create,
    build_asset_update,
    create_hierarchy,
    find_children,
    unlink_subtree_parents,
)
>>>>>>> fd3c20ef


def test_build_asset_create():
    asset = Asset(id=3, name="holy grenade", metadata={})
    runtime = time.time() * 1000
    created = build_asset_create(asset, {}, "source_tenant", runtime, 0)
    assert "holy grenade" == created.name
    assert created.parent_id is None
    assert created.metadata
    assert "source_tenant" == created.metadata["_replicatedSource"]
    assert 3 == created.metadata["_replicatedInternalId"]

    asset = Asset(id=4, parent_id=2, name="holy grail", metadata={"_replicatedInternalId": 55})
    src_id_dst_map = {2: 5}
    second = build_asset_create(asset, src_id_dst_map, "source_tenant", runtime, 2)
    assert 5 == second.parent_id


def test_find_children():
    assets = [
        Asset(id=3, name="holy grenade", metadata={}),
        Asset(id=7, name="not holy grenade", parent_id=3, metadata={}),
        Asset(id=5, name="in-holy grenade", parent_id=7, metadata={"source": "None"}),
    ]
    parents = find_children(assets, [None])
    children1 = find_children(assets, parents)
    children2 = find_children(assets, children1)
    assert parents[0].id == 3
    assert children1[0].id == 7
    assert children2[0].id == 5
    assert children1[0].parent_id == 3
    assert children2[0].parent_id == 7


def test_build_asset_update():
    assets_src = [
        Asset(id=3, name="Dog", external_id="Woff Woff", metadata={}, description="Humans best friend"),
        Asset(id=7, name="Cat", parent_id=3, external_id="Miau Miau", metadata={}),
        Asset(id=5, name="Cow", parent_id=7, metadata={}),
    ]
    assets_dst = [
        Asset(id=333, name="Copy-Dog", metadata={"_replicatedInternalId": 3}),
        Asset(id=777, name="Copy-Cat", parent_id=333, metadata={"_replicatedInternalId": 7}),
        Asset(id=555, name="Copy-Cow", parent_id=777, metadata={"_replicatedInternalId": 5, "source": "None"}),
    ]
    runtime = time.time() * 1000
    id_mapping = {3: 333, 7: 777, 5: 555}
    dst_asset_0 = build_asset_update(assets_src[0], assets_dst[0], id_mapping, "Flying Circus", runtime, depth=0)
    dst_asset_1 = build_asset_update(assets_src[1], assets_dst[1], id_mapping, "Flying Circus", runtime, depth=1)
    dst_asset_2 = build_asset_update(assets_src[2], assets_dst[2], id_mapping, "Flying Circus", runtime, depth=1)
    assert dst_asset_0.metadata["_replicatedSource"] == "Flying Circus"
    assert dst_asset_1.metadata["_replicatedSource"] == "Flying Circus"
    assert dst_asset_2.metadata["_replicatedSource"] == "Flying Circus"
    assert dst_asset_0.metadata["_replicatedInternalId"] == assets_src[0].id
    assert dst_asset_1.metadata["_replicatedInternalId"] == assets_src[1].id
    assert dst_asset_2.metadata["_replicatedInternalId"] == assets_src[2].id
    assert dst_asset_0.description == assets_src[0].description
    assert dst_asset_1.parent_id == 333
    assert dst_asset_2.parent_id == 777

    assets_src[2].parent_id = 3
    dst_asset_changed_2 = build_asset_update(
        assets_src[2], assets_dst[2], id_mapping, "Flying Circus", runtime, depth=1
    )
    assert dst_asset_changed_2.parent_id == 333


def test_create_hierarchy_without_dst_list():
<<<<<<< HEAD
    with monkeypatch_cognite_client():
        c = CogniteClient()
=======
    with monkeypatch_cognite_client() as client:
>>>>>>> fd3c20ef
        runtime = time.time() * 1000
        assets_src = [
            Asset(
                id=3, name="Queen", external_id="Queen in the Kingdom", metadata={}, description="Married to the King"
            ),
            Asset(id=7, name="Prince", parent_id=3, external_id="Future King", metadata={}),
            Asset(id=5, name="Princess", parent_id=3, metadata={}),
        ]
        # src_empty_dst_ids = create_hierarchy(assets_src, [], "Evens Kingdom", runtime, client)


def test_create_hierarchy_with_dst_list():
    assets_src = [
        Asset(id=3, name="Queen", external_id="Queen in the Kingdom", metadata={}, description="Married to the King"),
        Asset(id=7, name="Prince", parent_id=3, external_id="Future King", metadata={}),
        Asset(id=5, name="Princess", parent_id=3, metadata={}),
    ]

    assets_dst = [
        Asset(
            id=333,
            name="Copy-Queen",
            external_id="Queen in the Kingdom",
            metadata={"_replicatedInternalId": 3, "_replicatedTime": 1},
            description="Married to the King",
        ),
        Asset(
            id=777,
            name="Copy-Prince",
            external_id="Future King",
            metadata={"_replicatedInternalId": 7, "_replicatedTime": 1},
        ),
        Asset(id=555, name="Copy-Princess", metadata={"_replicatedInternalId": 5, "_replicatedTime": 1}),
        Asset(id=101, name="Adopted", metadata={}),
    ]


def test_unlink_subtree_parents():
    assets = [
        Asset(id=1),
        Asset(id=2, parent_id=1),
        Asset(external_id="ext_1"),
        Asset(external_id="ext_2", parent_external_id="ext_1", metadata={}),
    ]
    original_parent_ids = [asset.parent_id for asset in assets]
    original_parent_external_ids = [asset.parent_external_id for asset in assets]
    subtree_root_ids = [2]
    subtree_root_external_ids = ["ext_2"]
    unlink_subtree_parents(assets, subtree_ids=subtree_root_ids, subtree_external_ids=subtree_root_external_ids)
    for i, asset in enumerate(assets):
        if asset.id in subtree_root_ids or asset.external_id in subtree_root_external_ids:
            assert asset.parent_id is None
            assert asset.parent_external_id is None
            assert asset.metadata.get("_replicatedOriginalParentId") == original_parent_ids[i]
            assert asset.metadata.get("_replicatedOriginalParentExternalId") == original_parent_external_ids[i]
        else:
            assert asset.parent_id == original_parent_ids[i]
            assert asset.parent_external_id == original_parent_external_ids[i]<|MERGE_RESOLUTION|>--- conflicted
+++ resolved
@@ -3,9 +3,6 @@
 from cognite.client import CogniteClient
 from cognite.client.data_classes.assets import Asset
 from cognite.client.testing import monkeypatch_cognite_client
-<<<<<<< HEAD
-from cognite.replicator.assets import build_asset_create, build_asset_update, create_hierarchy, find_children
-=======
 from cognite.replicator.assets import (
     build_asset_create,
     build_asset_update,
@@ -13,7 +10,6 @@
     find_children,
     unlink_subtree_parents,
 )
->>>>>>> fd3c20ef
 
 
 def test_build_asset_create():
@@ -82,12 +78,7 @@
 
 
 def test_create_hierarchy_without_dst_list():
-<<<<<<< HEAD
-    with monkeypatch_cognite_client():
-        c = CogniteClient()
-=======
     with monkeypatch_cognite_client() as client:
->>>>>>> fd3c20ef
         runtime = time.time() * 1000
         assets_src = [
             Asset(
