--- conflicted
+++ resolved
@@ -82,7 +82,6 @@
         ]
         # src_empty_dst_ids = create_hierarchy(assets_src, [], "Evens Kingdom", runtime, client)
 
-<<<<<<< HEAD
 def test_create_hierarchy_with_dst_list():
     assets_src = [
         Asset(
@@ -108,8 +107,4 @@
         ),
         Asset(id=555, name="Copy-Princess", metadata={"_replicatedInternalId": 5, "_replicatedTime": 1}),
         Asset(id=101, name="Adopted", metadata={}),
-    ]
-=======
-
-#        src_dst_ids = create_hierarchy(assets_src, assets_dst, "Evens Kingdom", runtime, client)
->>>>>>> c11d7003
+    ]