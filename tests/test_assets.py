--- conflicted
+++ resolved
@@ -81,7 +81,6 @@
             Asset(id=5, name="Princess", parent_id=3, metadata={}),
         ]
         # src_empty_dst_ids = create_hierarchy(assets_src, [], "Evens Kingdom", runtime, client)
-<<<<<<< HEAD
 
 
 def test_create_hierarchy_with_dst_list():
@@ -107,33 +106,4 @@
         ),
         Asset(id=555, name="Copy-Princess", metadata={"_replicatedInternalId": 5, "_replicatedTime": 1}),
         Asset(id=101, name="Adopted", metadata={}),
-    ]
-=======
->>>>>>> 38b703a2
-
-def test_create_hierarchy_with_dst_list():
-    assets_src = [
-        Asset(
-            id=3, name="Queen", external_id="Queen in the Kingdom", metadata={}, description="Married to the King"
-        ),
-        Asset(id=7, name="Prince", parent_id=3, external_id="Future King", metadata={}),
-        Asset(id=5, name="Princess", parent_id=3, metadata={}),
-    ]
-
-    assets_dst = [
-        Asset(
-            id=333,
-            name="Copy-Queen",
-            external_id="Queen in the Kingdom",
-            metadata={"_replicatedInternalId": 3, "_replicatedTime": 1},
-            description="Married to the King",
-        ),
-        Asset(
-            id=777,
-            name="Copy-Prince",
-            external_id="Future King",
-            metadata={"_replicatedInternalId": 7, "_replicatedTime": 1},
-        ),
-        Asset(id=555, name="Copy-Princess", metadata={"_replicatedInternalId": 5, "_replicatedTime": 1}),
-        Asset(id=101, name="Adopted", metadata={}),
     ]