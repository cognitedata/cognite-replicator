--- conflicted
+++ resolved
@@ -32,14 +32,9 @@
 pre-commit = "^1.18"
 pytest = "^5.1.1"
 pytest-cov = "^2.7.1"
-<<<<<<< HEAD
-black = {version = "^19.3b0", allows-prereleases = true}
-isort = "^4.3"
 tox = "^3.0"
-=======
 twine = "^1.10.0"
 yolk3k = "^0.9.0"
->>>>>>> de0c059e
 
 [tool.poetry.scripts]
 replicator = 'cognite.replicator.__main__:main'
