--- conflicted
+++ resolved
@@ -32,12 +32,9 @@
 pre-commit = "^1.18"
 pytest = "^5.1.1"
 pytest-cov = "^2.7.1"
-<<<<<<< HEAD
-tox = "^3.0"
-=======
 sphinx = "^2.0"
 sphinx-rtd-theme = "^0.4"
->>>>>>> 9f8ebaed
+tox = "^3.0"
 twine = "^1.10.0"
 yolk3k = "^0.9.0"
 
