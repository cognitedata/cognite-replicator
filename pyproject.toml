[tool.poetry]
name = "cognite_replicator"
<<<<<<< HEAD
version = "0.9.1"
=======
version = "0.9.0"
>>>>>>> 2862c75a
description = "Python package for replicating data across CDF tenants. Copyright 2019 Cognite AS"
license = "Apache-2.0"
authors = [
    "Even Wiik Thomassen <even.thomassen@cognite.com>",
    "Nina Odegard <nina.odegard@cognite.com>",
    "Sofie Haug <sofie.haug@cognite.com>",
    "Torbjørn Opheim <torbjorn.opheim@cognite.com>",
    "Gaetan Helness <gaetan.helness@cognite.com>",
]
readme = "README.md"
packages = [
    {include = "cognite"}
]

classifiers = [
    "Development Status :: 4 - Beta",
    "Intended Audience :: Developers",
    "Intended Audience :: System Administrators",
    "Natural Language :: English",
]

[tool.poetry.dependencies]
cognite-sdk-core = "^1.4.10"
google-cloud-logging = "^1.12"
python = "^3.6"
pyyaml = "^5.1.0"

[tool.poetry.dev-dependencies]
black = {version = "19.3b0", allow-prereleases = true}
isort = "^4.3"
pre-commit = "^1.18"
pytest = "^5.1.1"
pytest-cov = "^2.7.1"
pytest-mock = "^1.11.2"
sphinx = "^2.4.4"
sphinx-rtd-theme = "^0.4.3"
toml = "^0.10.0"
tox = "^3.14"
tox-pyenv = "^1.1"
twine = "^3.1.1"
pytz = "*"

[tool.poetry.scripts]
replicator = 'cognite.replicator.__main__:main'

[tool.isort]
line_length=120                # corresponds to -w  flag
multi_line_output=3            # corresponds to -m  flag
include_trailing_comma=true    # corresponds to -tc flag
skip_glob = '^((?!py$).)*$'    # isort all Python files

[tool.black]
line-length = 120
target-version = ['py36', 'py37', 'py38']
include = '\.pyi?$'
exclude = '''
/(
  | \.git
  | \.mypy_cache
  | \.tox
  | \.venv
  | dist
)/
'''

[tool.tox]
legacy_tox_ini = '''
[tox]
isolated_build = true
envlist = py36,py37,py38

[testenv]
# install pytest in the virtualenv where commands will be executed
whitelist_externals = poetry
commands =
    poetry install -v
    poetry run pytest --cov-report xml:coverage.xml --cov=cognite --junitxml=test-report.xml
'''

[build-system]
requires = ["poetry>=0.12"]
build-backend = "poetry.masonry.api"<|MERGE_RESOLUTION|>--- conflicted
+++ resolved
@@ -1,11 +1,7 @@
 [tool.poetry]
 name = "cognite_replicator"
-<<<<<<< HEAD
 version = "0.9.1"
-=======
-version = "0.9.0"
->>>>>>> 2862c75a
-description = "Python package for replicating data across CDF tenants. Copyright 2019 Cognite AS"
+description = "Python package for replicating data across CDF tenants. Copyright 2021 Cognite AS"
 license = "Apache-2.0"
 authors = [
     "Even Wiik Thomassen <even.thomassen@cognite.com>",
